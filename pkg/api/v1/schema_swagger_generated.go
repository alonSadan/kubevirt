--- conflicted
+++ resolved
@@ -378,15 +378,15 @@
 	}
 }
 
-<<<<<<< HEAD
+func (Rng) SwaggerDoc() map[string]string {
+	return map[string]string{
+		"": "Rng represents the random device passed from host",
+	}
+}
+
 func (MultusNetwork) SwaggerDoc() map[string]string {
 	return map[string]string{
 		"":            "Represents the multus cni network.",
 		"networkName": "References to a NetworkAttachmentDefinition CRD object in the same namespace.",
-=======
-func (Rng) SwaggerDoc() map[string]string {
-	return map[string]string{
-		"": "Rng represents the random device passed from host",
->>>>>>> d0f6cf21
 	}
 }